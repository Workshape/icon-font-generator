--- conflicted
+++ resolved
@@ -8,17 +8,7 @@
 const fontGenerator = require('webfonts-generator')
 const async = require('async')
 
-<<<<<<< HEAD
 const CSS_PARSE_REGEX = /\-(.*)\:before.*\r?\n\s*content: "(.*)"/gm
-=======
-/**
- * Windows or Mac style line endings shouldn't be a problem.
- * However, I was unable to parse the CSS without adding a carriage return.
- * To avoid conflicting with a build on a Linux system I added a check to make sure we're on Mac or Windows.
- */ 
-const IS_WIN_OR_MAC = (process.platform == "win32" || process.platform == "darwin")
-const CSS_PARSE_REGEX = IS_WIN_OR_MAC ? /\-(.*)\:before.*\r\n\s*content: "(.*)"/gm : /\-(.*)\:before.*\n\s*content: "(.*)"/gm
->>>>>>> 7b479223
 const FONT_TYPES = [ 'svg', 'ttf', 'woff', 'woff2', 'eot' ]
 const TEMPLATES = {
   html : path.resolve(__dirname, '../template/html.hbs'),
